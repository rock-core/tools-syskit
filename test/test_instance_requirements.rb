require 'syskit/test/self'
require './test/fixtures/simple_composition_model'

describe Syskit::InstanceRequirements do
    include Syskit::Fixtures::SimpleCompositionModel

    attr_reader :stub_t
    before do
        @stub_t = stub_type '/test_t'
        create_simple_composition_model
    end

    describe "#with_arguments" do
        attr_reader :req, :not_marshallable
        before do
            @task_m = Syskit::TaskContext.new_submodel do
                argument :key
            end
            @req = Syskit::InstanceRequirements.new
            @not_marshallable = Object.new
            not_marshallable.extend Roby::DRoby::Unmarshallable
        end
        it "sets the argument" do
            req = Syskit::InstanceRequirements.new([@task_m])
            req.with_arguments(key: 10)
            task = req.instanciate(Roby::Plan.new)
            assert_equal 10, task.key
        end
        it "does not issue a deprecation warning for symbol keys" do
            flexmock(Roby).should_receive(:warn_deprecated).never
            req.with_arguments(key: 10)
        end
        it "issues a deprecation warning for string keys and converts them" do
            req = Syskit::InstanceRequirements.new([@task_m])
            flexmock(Roby).should_receive(:warn_deprecated).once
            req.with_arguments('key' => 10)
            task = req.instanciate(Roby::Plan.new)
            assert_equal 10, task.key
        end
        it "raises if the argument cannot be marshalled under DRoby" do
            e = assert_raises(Roby::NotMarshallable) do
                req.with_arguments(key: not_marshallable)
            end
            assert_equal "values used as task arguments must be marshallable, attempting to set key to #{not_marshallable} of class Object, which is not", e.message
        end

        it "generates the same error message than setting the task argument directly" do
            actual_e = assert_raises(Roby::NotMarshallable) do
                req.with_arguments(key: not_marshallable)
            end
            task = @task_m.new
            expected_e = assert_raises(Roby::NotMarshallable) do
                task.key = not_marshallable
            end
            assert_equal expected_e.message, actual_e.message
        end
    end

    describe "#component_model" do
        it "returns the model if it is not a proxied model" do
            task_m = Syskit::Component.new_submodel
            req = Syskit::InstanceRequirements.new([task_m])
            assert_same task_m, req.component_model
        end

        it "strips out the data service first" do
            task_m = Syskit::Component.new_submodel
            srv_m = Syskit::DataService.new_submodel
            task_m.provides srv_m, as: 'test'
            req = Syskit::InstanceRequirements.new([task_m.test_srv])
            assert_same task_m, req.component_model
        end

        it "returns the proxied component model if its required model is one" do
            task_m = Syskit::Component.new_submodel
            srv_m = Syskit::DataService.new_submodel
            req = Syskit::InstanceRequirements.new([task_m,srv_m])
            assert_same task_m, req.component_model
        end
    end

    describe "#==" do
        describe "the models are identical and a service is selected" do
            attr_reader :a, :b

            before do
                simple_component_model.provides simple_service_model, as: 'srv2'
                @a = Syskit::InstanceRequirements.new([simple_component_model])
                @b = Syskit::InstanceRequirements.new([simple_component_model])
            end

            it "should return true if both select the same service" do
                a.select_service(simple_component_model.srv_srv)
                b.select_service(simple_component_model.srv_srv)
                assert_equal a, b
                assert_equal b, a
            end
            it "should return false if one has a service but not the other" do
                a.select_service(simple_component_model.srv_srv)
                b.select_service(simple_component_model.srv2_srv)
                refute_equal a, b
                refute_equal b, a
            end
            it "should return false if both have services but it differs" do
                a.select_service(simple_component_model.srv_srv)
                refute_equal a, b
                refute_equal b, a
            end
        end
    end

    describe "#find_port" do
        attr_reader :req
        before do
            @req = Syskit::InstanceRequirements.new([simple_task_model])
        end
        it "gives access to a port" do
            port = req.find_port('out')
            assert_equal Syskit::Models::OutputPort.new(req, simple_task_model.find_output_port('out').orogen_model), port
        end
        it "returns nil on non-existent ports" do
            assert_nil req.find_port('bla')
        end
        it "picks the port on the selected service if there is one" do
            req.select_service(simple_task_model.srv_srv)
            assert req.find_port 'srv_in'
            assert req.find_port 'srv_out'
        end
        it "picks the port on the selected service if there is one" do
            req.select_service(simple_task_model.srv_srv)
            assert req.find_port 'srv_in'
            assert req.find_port 'srv_out'
        end
    end

    describe "#find_data_service" do
        attr_reader :req
        before do
            @req = Syskit::InstanceRequirements.new([simple_task_model])
        end
        it "gives access to a service" do
            srv = req.find_data_service 'srv'
            assert srv
            assert_equal simple_task_model.srv_srv, srv.service
        end
        it "returns nil on non-existent services" do
            assert_nil req.find_data_service('bla')
        end
    end

    describe "#find_child" do
        attr_reader :req
        before do
            @req = simple_composition_model.use(simple_task_model)
        end

        it "should give access to a composition child" do
            child = req.find_child('srv')
            assert_kind_of Syskit::Models::CompositionChild, child
            assert_equal 'srv', child.child_name
            assert_equal req, child.composition_model
        end
        it "raises if called on a non-composition" do
            assert_raises(ArgumentError) { Syskit::InstanceRequirements.new([Syskit::TaskContext.new_submodel]).find_child('child') }
        end
    end

    describe "#method_missing" do
        attr_reader :req
        before do
            @req = Syskit::InstanceRequirements.new([simple_task_model])
        end

        it "gives access to ports using the _port suffix" do
            flexmock(req).should_receive(:find_port).with('bla').and_return(obj = Object.new)
            assert_equal obj, req.bla_port
        end
        it "raises if a non-existent port is accessed" do
            flexmock(req).should_receive(:find_port).with('bla').and_return(nil)
            assert_raises(NoMethodError) { req.bla_port }
        end
        it "gives access to data services using the _srv suffix" do
            flexmock(req).should_receive(:find_data_service).with('bla').and_return(obj = Object.new)
            assert_equal obj, req.bla_srv
        end
        it "raises if a non-existent port is accessed" do
            flexmock(req).should_receive(:find_data_service).with('bla').and_return(nil)
            assert_raises(NoMethodError) { req.bla_srv }
        end
    end

    describe "an InstanceRequirements with a data service selected" do
        attr_reader :req
        before do
            spec = Syskit::InstanceRequirements.new([simple_task_model])
            @req = spec.find_data_service('srv')
        end

        it "should give access to the port via the service ports" do
            port = req.srv_out_port
            assert_equal Syskit::Models::OutputPort.new(req, simple_task_model.find_output_port('out').orogen_model, 'srv_out'), port
        end
    end

    describe "the child of an InstanceRequirements" do
        attr_reader :req
        attr_reader :child
        before do
            @req = simple_composition_model.use(simple_task_model)
            @child = req.find_child('srv')
        end

        it "should give access to the child ports" do
            port = child.find_port('srv_out')
            assert_equal Syskit::Models::OutputPort.new(child, simple_service_model.find_output_port('srv_out').orogen_model), port
        end
    end

    describe "#find_data_service_from_type" do
        it "should return the expected model if the requirements represent a service of a subtype" do
            s = Syskit::DataService.new_submodel
            subs = s.new_submodel
            req = Syskit::InstanceRequirements.new([subs])
            req = req.find_data_service_from_type(s)
            assert_same s, req.service.model
        end

        it "should return a bound data service if the service is provided by a component model" do
            s = Syskit::DataService.new_submodel
            c = Syskit::Component.new_submodel { provides s, as: 's' }
            subc = c.new_submodel
            req = Syskit::InstanceRequirements.new([subc])
            flexmock(req).should_receive(:find_data_service_from_type).with(s).and_return(obj = Object.new)

            assert_equal obj, req.find_data_service_from_type(s)
        end
        it "should not raise if the contained component model has multiple services of the requested type, but one is selected in the InstanceRequirements object itself" do
            s = Syskit::DataService.new_submodel
            c = Syskit::Component.new_submodel do
                provides s, as: 's0'
                provides s, as: 's1'
            end
            req = Syskit::InstanceRequirements.new([c])
            req.select_service(c.s0_srv)
            assert_same req, req.find_data_service_from_type(s)
        end

        it "should raise if the data service is ambiguous w.r.t. the contained component model" do
            s = Syskit::DataService.new_submodel
            c = Syskit::Component.new_submodel do
                provides s, as: 'srv'
                provides s, as: 'srv1'
            end
            req = Syskit::InstanceRequirements.new([c])
            assert_raises(Syskit::AmbiguousServiceSelection) { req.find_data_service_from_type(s) }
        end
        it "should raise if the data service is provided by both a component model and a service" do
            s = Syskit::DataService.new_submodel
            s2 = s.new_submodel
            c = Syskit::TaskContext.new_submodel { provides s, as: 'srv' }
            req = Syskit::InstanceRequirements.new([c, s2])
            assert_raises(Syskit::AmbiguousServiceSelection) { req.find_data_service_from_type(s) }
        end
        it "should return nil if there are no matches" do
            s = Syskit::DataService.new_submodel
            key = Syskit::DataService.new_submodel
            req = Syskit::InstanceRequirements.new([key])

            assert !req.find_data_service_from_type(s)
        end
    end

    describe "#use" do
        attr_reader :srv_m, :cmp_m, :task_m
        before do
            @srv_m = Syskit::DataService.new_submodel
            @cmp_m = Syskit::Composition.new_submodel
            cmp_m.add srv_m, as: 'test'
            @task_m = Syskit::TaskContext.new_submodel
            task_m.provides srv_m, as: 'test'
        end
        it "should not try to verify a name to value mapping for a known child if the value is a string" do
            simple_composition_model.overload('srv', simple_component_model)
            simple_composition_model.use('srv' => 'device')
        end
        it "should raise if a name to value mapping is invalid for a known child" do
            simple_composition_model.overload('srv', simple_component_model)
            assert_raises(Syskit::InvalidSelection) do
                simple_composition_model.use('srv' => Syskit::TaskContext.new_submodel)
            end
        end
        it "should raise if a name to value mapping is invalid for a known child, even though the model does not respond to #fullfills?" do
            simple_composition_model.overload('srv', simple_component_model)
            req = flexmock(to_instance_requirements: Syskit::TaskContext.new_submodel.to_instance_requirements)
            assert_raises(Syskit::InvalidSelection) do
                simple_composition_model.use('srv' => req)
            end
        end
        it "should allow providing a service submodel as a selection for a composition child" do
            srv_m = Syskit::DataService.new_submodel
            subsrv_m = srv_m.new_submodel
            cmp_m = Syskit::Composition.new_submodel do
                add srv_m, as: 'test'
            end
            ir = Syskit::InstanceRequirements.new([cmp_m])
            ir.use('test' => subsrv_m)
        end

        it "should raise if a child selection is ambiguous" do
            task_m.provides srv_m, as: 'ambiguous'
            cmp_m.use('test' => task_m)
        end
        it "should allow selecting a service explicitly" do
            task_m.provides srv_m, as: 'ambiguous'
            req = cmp_m.use('test' => task_m.test_srv)
            assert_equal task_m.test_srv, req.resolved_dependency_injection.explicit['test']
        end
    end

    describe "#fullfilled_model" do
        it "should return Syskit::Component as first element if the models do not contain any component models" do
            assert_equal Syskit::Component, Syskit::InstanceRequirements.new([]).fullfilled_model[0]
        end
        it "should return Syskit::Component as first element if the model is a data service" do
            srv_m = Syskit::DataService.new_submodel
            task_m = Syskit::Component.new_submodel
            task_m.provides srv_m, as: 'test'
            assert_equal Syskit::Component, Syskit::InstanceRequirements.new([srv_m]).fullfilled_model[0]
        end
        it "should return the component model as first element" do
            component_model = Syskit::Component.new_submodel
            assert_equal component_model, Syskit::InstanceRequirements.new([component_model]).fullfilled_model[0]
        end
        it "should return an empty list as second element if no data services are present" do
            component_model = Syskit::Component.new_submodel
<<<<<<< HEAD
            assert_equal [],
=======
            assert_equal [Syskit::AbstractComponent],
>>>>>>> 6d6aa372
                Syskit::InstanceRequirements.new([component_model]).fullfilled_model[1]
        end
        it "should list the data services as second element" do
            srv1 = Syskit::DataService.new_submodel
            srv2 = Syskit::DataService.new_submodel
            component_model = Syskit::Component.new_submodel do
                provides srv1, as: "1"
                provides srv2, as: "2"
            end
<<<<<<< HEAD
            ir = Syskit::InstanceRequirements.new([component_model])
            assert_equal [srv1, srv2, Syskit::DataService].to_set,
                ir.fullfilled_model[1].to_set
=======
            assert_equal [srv1, srv2, Syskit::DataService,
                Syskit::AbstractComponent].to_set,
                Syskit::InstanceRequirements.new([component_model]).fullfilled_model[1].to_set
>>>>>>> 6d6aa372
        end
        it "should return the required arguments as third element" do
            arguments = Hash[argument: 'for the task']
            req = Syskit::InstanceRequirements.new([]).with_arguments(arguments)
            assert_equal arguments, req.fullfilled_model[2]
        end
    end

    describe "#select_service" do
        it "raises ArgumentError if the given service is not provided by the current requirements" do
            req = Syskit::InstanceRequirements.new([Syskit::TaskContext.new_submodel])
            task_m = Syskit::TaskContext.new_submodel { provides Syskit::DataService.new_submodel, as: 'srv' }
            assert_raises(ArgumentError) { req.select_service(task_m.srv_srv) }
        end
        it "accepts selecting services from placeholder tasks if the set of models in the task matches the set of models in the instance requirements" do
            srv_m  = Syskit::DataService.new_submodel
            task_m = srv_m.placeholder_model

            req = Syskit::InstanceRequirements.new([srv_m])
            srv = task_m.find_data_service_from_type(srv_m)
            req.select_service(srv)
            assert_equal srv, req.service
            instanciated = req.instanciate(plan)
            assert_equal srv, instanciated.model
        end
    end

    describe "#instanciate" do
        it "merges self with unselected services into the task's instance requirements" do
            task_m = Syskit::TaskContext.new_submodel
            task = task_m.new
            ir = Syskit::InstanceRequirements.new([task_m])
            ir_component_model = Syskit::InstanceRequirements.new([task_m])
            flexmock(ir).should_receive(:to_component_model).and_return(ir_component_model)
            flexmock(task_m).should_receive(:new).once.and_return(task)
            flexmock(task.requirements).should_receive(:merge).once.with(ir_component_model, any)
            ir.instanciate(plan)
        end

        it "resolves the instances inside the requirements before merging them into Task#requirements" do
            task_m = Syskit::TaskContext.new_submodel
            plan.add(task = task_m.new)
            cmp_m = Syskit::Composition.new_submodel
            cmp_m.add task_m, as: 'test'
            ir = cmp_m.use('test' => task)
            assert !ir.can_use_template?
            cmp = ir.instanciate(plan)
            assert_equal Syskit::InstanceRequirements.new([task_m]), cmp.requirements.resolved_dependency_injection.explicit['test']
            assert_same task, cmp.test_child
        end

        it "does not resolve plain models before merging them into Task#requirements" do
            task_m = Syskit::TaskContext.new_submodel
            plan.add(task_m.new)
            cmp_m = Syskit::Composition.new_submodel
            cmp_m.add task_m, as: 'test'
            ir = cmp_m.use('test' => task_m)
            cmp = ir.instanciate(plan)
            assert_equal task_m, cmp.requirements.resolved_dependency_injection.explicit['test']
        end

        it "adds a barrier to make sure that the models' direct dependencies can only be picked by the direct use() flags" do
            model_m = Syskit::Composition.new_submodel
            flexmock(model_m).should_receive(:dependency_injection_names).and_return(%w{child})
            context = Syskit::DependencyInjectionContext.new(Syskit::DependencyInjection.new('child' => model_m))
            flexmock(model_m).should_receive(:instanciate).
                with(any, lambda { |c| !c.current_state.direct_selection_for('child') }, any).
                once.pass_thru
            model_m.to_instance_requirements.instanciate(plan, context)
        end

        it "adds a barrier to make sure that the models' direct dependencies can only be picked by the direct use() flags even if a service is selected" do
            model_m = Syskit::Composition.new_submodel
            model_m.provides Syskit::DataService, as: 'test'
            flexmock(model_m).should_receive(:dependency_injection_names).and_return(%w{child})
            context = Syskit::DependencyInjectionContext.new(Syskit::DependencyInjection.new('child' => model_m))
            flexmock(model_m).should_receive(:instanciate).
                with(any, lambda { |c| !c.current_state.direct_selection_for('child') }, any).
                once.pass_thru
            model_m.test_srv.to_instance_requirements.instanciate(plan, context)
        end

        it "marks the task as abstract if abstract? is true" do
            task_m = Syskit::Component.new_submodel
            ir = task_m.to_instance_requirements.abstract
            assert ir.instanciate(plan).abstract?
        end

        it "ensures that the task's requirements have abstract set if abstract is set on self" do
            task_m = Syskit::Component.new_submodel
            ir = task_m.to_instance_requirements.abstract
            assert ir.instanciate(plan).requirements.abstract?
        end

        it "does not mark the task as abstract if abstract? is false" do
            task_m = Syskit::Component.new_submodel
            ir = task_m.to_instance_requirements
            assert !ir.instanciate(plan).abstract?
        end

        it "ensures that the task's requirements do not have abstract set if abstract is not set on self" do
            task_m = Syskit::Component.new_submodel
            ir = task_m.to_instance_requirements
            refute ir.instanciate(plan).requirements.abstract?
        end
    end

    describe "#unselect_service" do
        it "strips off the data service if there is one" do
            task_m = Syskit::TaskContext.new_submodel
            srv_m = Syskit::DataService.new_submodel
            task_m.provides srv_m, as: 'test'
            req = Syskit::InstanceRequirements.new([task_m.test_srv])
            req.unselect_service
            assert_same task_m, req.base_model
            assert_same task_m, req.model
        end
        it "does nothing if the requirements point to no service" do
            task_m = Syskit::TaskContext.new_submodel
            req = Syskit::InstanceRequirements.new([task_m])
            req.unselect_service
            assert_same task_m, req.base_model
            assert_same task_m, req.model
        end
    end

    describe "#narrow_model" do
        attr_reader :srv_m, :task_m, :cmp_m
        before do
            srv_m = @srv_m = Syskit::DataService.new_submodel
            @task_m = Syskit::TaskContext.new_submodel
            task_m.provides srv_m, as: 'test'


            @cmp_m = Syskit::Composition.new_submodel
            cmp_m.add srv_m, as: 'test0'
            cmp_m.specialize cmp_m.test0_child => task_m do
                add srv_m, as: 'test1'
            end
        end

        it "applies the complete context to compute the narrowed model" do
            di = Syskit::InstanceRequirements.new([cmp_m])
            di.use('test0' => task_m)
            model = di.narrow_model
            assert model.is_specialization?
        end
    end

    describe "#merge" do
        attr_reader :srv_m, :task_m, :with_service, :without_service
        before do
            @srv_m = Syskit::DataService.new_submodel
            @task_m = Syskit::TaskContext.new_submodel
            task_m.provides srv_m, as: 'test'

            @with_service = Syskit::InstanceRequirements.new([task_m.test_srv])
            @without_service = Syskit::InstanceRequirements.new([task_m])
        end

        it "should keep the selected service from the receiver if there is one" do
            assert_equal task_m.test_srv, with_service.merge(without_service).service
        end
        it "should keep the selected service from the argument if there is one" do
            assert_equal task_m.test_srv, without_service.merge(with_service).service
        end
        it "should keep the selected service if both have a compatible selection" do
            assert_equal task_m.test_srv, with_service.merge(with_service.dup).service
        end
        it "sets abstract? to false by default if any of the two IRs are not abstract" do
            ir = task_m.to_instance_requirements.abstract.merge(task_m.to_instance_requirements)
            assert !ir.abstract?
            ir = task_m.to_instance_requirements.merge(task_m.to_instance_requirements.abstract)
            assert !ir.abstract?
        end
        it "OR-ed abstract? if any of the two IRs is abstract and keep_abstract is true" do
            ir = task_m.to_instance_requirements.abstract.merge(task_m.to_instance_requirements, keep_abstract: true)
            assert ir.abstract?
            ir = task_m.to_instance_requirements.merge(task_m.to_instance_requirements.abstract, keep_abstract: true)
            assert ir.abstract?
        end
    end

    describe "#self_port_to_component_port" do
        it "does not modify ports if the model is a component model already" do
            task_m = Syskit::TaskContext.new_submodel do
                output_port 'out', '/double'
            end
            ir = Syskit::InstanceRequirements.new([task_m])
            port = ir.out_port
            resolved = port.to_component_port
            assert_equal resolved, port
        end
        it "does port mapping if the model is a service" do
            srv_m = Syskit::DataService.new_submodel do
                output_port 'srv_out', '/double'
            end
            task_m = Syskit::TaskContext.new_submodel do
                output_port 'out', '/double'
            end
            task_m.provides srv_m, as: 'test'

            ir = Syskit::InstanceRequirements.new([task_m.test_srv])
            port = ir.srv_out_port
            resolved = port.to_component_port
            assert_equal resolved, ir.to_component_model.out_port
        end
    end

    describe "#as_plan" do
        attr_reader :task_m, :srv_m
        before do
            @srv_m = Syskit::DataService.new_submodel
            @task_m = Syskit::TaskContext.new_submodel
            task_m.provides srv_m, as: 'test'
        end
        it "returns a planning pattern for itself" do
            ir = Syskit::InstanceRequirements.new([task_m])
            plan.add(task = ir.as_plan)
            assert_kind_of task_m, task
            assert task.planning_task
            assert_equal ir, task.planning_task.requirements
        end

        it "can be created from a service selection" do
            ir = Syskit::InstanceRequirements.new([task_m.test_srv])
            plan.add(task = ir.as_plan)
            assert_kind_of task_m, task
            assert task.planning_task
            assert_equal ir, task.planning_task.requirements
        end

        it "passes arguments to the generated pattern" do
            @task_m.argument :foo
            ir = Syskit::InstanceRequirements.new([@task_m])
            task = ir.as_plan(foo: 10)
            assert_equal 10, task.planning_task.requirements.arguments[:foo]
        end

        it "does not modify self when passing arguments" do
            @task_m.argument :foo
            ir = Syskit::InstanceRequirements.new([@task_m])
            ir.as_plan(foo: 10)
            assert_nil ir.arguments[:foo]
        end
    end

    describe "#as" do
        attr_reader :parent_srv_m, :srv_m, :task_m
        before do
            @parent_srv_m = Syskit::DataService.new_submodel
            @srv_m = Syskit::DataService.new_submodel
            srv_m.provides parent_srv_m
            @task_m = Syskit::TaskContext.new_submodel
            task_m.provides srv_m, as: 'test'
        end

        it "selects the component model's service that matches the given service model" do
            ir = task_m.to_instance_requirements
            ir = ir.as(parent_srv_m)
            expected = task_m.test_srv.as(srv_m).to_instance_requirements
            assert_equal expected, ir.selected
        end

        it "allows to override an already selected service by one of its parent models" do
            ir = task_m.to_instance_requirements
            ir.select_service(task_m.test_srv)
            ir = ir.as(parent_srv_m)

            expected = task_m.test_srv.as(srv_m).attach(ir.model)
            assert_equal expected, ir.service
        end
    end

    describe "#each_child" do
        it "does not trigger a modification-during-iteration exception because of promotion" do
            srv_m = Syskit::DataService.new_submodel
            c0 = Syskit::Composition.new_submodel do
                add srv_m, as: 'test2'
            end
            c1 = c0.new_submodel do
                add srv_m, as: 'test1'
            end
            ir = c1.to_instance_requirements
            # InstanceRequirements#each_child has a tendency to iterate over the
            # underlying's model children. This caused a hash
            # modification-during-iteration when some promotions were needed
            #
            # So, everything fine's if the following passes
            ir.each_child.to_a
        end
    end

    describe "#to_action_model" do
        it "uses the task model as return value for the action" do
            task_m = Syskit::TaskContext.new_submodel
            action_m = Syskit::InstanceRequirements.new([task_m]).to_action_model
            assert_equal task_m, action_m.returned_type
        end
        it "defines a required argument for each task argument without default" do
            action_m = to_action_model { argument :test }
            assert action_m.find_arg(:test).required
        end
        it "defines an optional argument with default for each task argument that has a static default" do
            action_m = to_action_model { argument :test, default: 10 }
            refute action_m.find_arg(:test).required
            assert_equal 10, action_m.find_arg(:test).default
        end
        it "defines an optional argument without default for each task argument that has a delayed argument as default" do
            action_m = to_action_model { argument :test, default: from(:parent_task) }
            refute action_m.find_arg(:test).required
            refute action_m.find_arg(:test).default
        end
        it "propagates the argument's documentation" do
            action_m = to_action_model { argument :test, doc: 'the documentation' }
            assert_equal "the documentation", action_m.find_arg(:test).doc
        end
        it "ignores the argument from its root model" do
            action_m = to_action_model
            refute action_m.has_arg?(:orocos_name)
        end

        # Helper method that creates a component model, the corresponding
        # InstanceRequirements and then the action model
        def to_action_model(&block)
            task_m = Syskit::TaskContext.new_submodel(&block)
            Syskit::InstanceRequirements.new([task_m]).to_action_model
        end
    end
<<<<<<< HEAD

    describe "the deployment groups" do
        before do
            @task_m = Syskit::RubyTaskContext.new_submodel
            @ir = Syskit::InstanceRequirements.new([@task_m])
        end
        it "annotates the instanciated task with the deployment group" do
            deployment = @ir.deployment_group.
                use_ruby_tasks(Hash[@task_m => 'test'], on: 'stubs')
            task = @ir.instanciate(plan)
            assert_equal deployment, task.requirements.deployment_group.
                find_all_suitable_deployments_for(task).map(&:first)
        end
        it "applies the group post-template" do
            @ir.instanciate(plan)
            deployment = @ir.deployment_group.
                use_ruby_tasks(Hash[@task_m => 'test'], on: 'stubs')
            task = @ir.instanciate(plan)
            assert_equal deployment, task.requirements.deployment_group.
                find_all_suitable_deployments_for(task).map(&:first)
        end
    end

    describe "droby marshalling" do
        it "should be able to be marshalled and unmarshalled" do
            assert_droby_compatible(Syskit::InstanceRequirements.new)
        end
    end
=======
>>>>>>> 6d6aa372
end<|MERGE_RESOLUTION|>--- conflicted
+++ resolved
@@ -333,11 +333,7 @@
         end
         it "should return an empty list as second element if no data services are present" do
             component_model = Syskit::Component.new_submodel
-<<<<<<< HEAD
-            assert_equal [],
-=======
             assert_equal [Syskit::AbstractComponent],
->>>>>>> 6d6aa372
                 Syskit::InstanceRequirements.new([component_model]).fullfilled_model[1]
         end
         it "should list the data services as second element" do
@@ -347,15 +343,10 @@
                 provides srv1, as: "1"
                 provides srv2, as: "2"
             end
-<<<<<<< HEAD
             ir = Syskit::InstanceRequirements.new([component_model])
-            assert_equal [srv1, srv2, Syskit::DataService].to_set,
-                ir.fullfilled_model[1].to_set
-=======
             assert_equal [srv1, srv2, Syskit::DataService,
                 Syskit::AbstractComponent].to_set,
-                Syskit::InstanceRequirements.new([component_model]).fullfilled_model[1].to_set
->>>>>>> 6d6aa372
+                ir.fullfilled_model[1].to_set
         end
         it "should return the required arguments as third element" do
             arguments = Hash[argument: 'for the task']
@@ -685,7 +676,6 @@
             Syskit::InstanceRequirements.new([task_m]).to_action_model
         end
     end
-<<<<<<< HEAD
 
     describe "the deployment groups" do
         before do
@@ -714,6 +704,4 @@
             assert_droby_compatible(Syskit::InstanceRequirements.new)
         end
     end
-=======
->>>>>>> 6d6aa372
 end